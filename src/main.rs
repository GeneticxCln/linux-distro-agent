mod config;
mod config_manager;
mod distro;
mod distro_builder;
mod executor;
mod logger;
mod history;
mod cache;
<<<<<<< HEAD
mod system_config;
mod monitoring;
mod wsm;
mod service_manager;
mod remote_control;
mod package_manager;
mod system_logger;
mod security;
mod plugins;
=======
mod monitoring;
mod remote_control;
mod package_manager;
mod system_config;
mod system_logger;
mod wsm;
>>>>>>> 7e52730a

use clap::{Parser, Subcommand, CommandFactory};
use clap_complete::{generate, Generator, Shell};
use anyhow::Result;
use std::io;
use std::path::PathBuf;
use std::process::Command;
use distro::DistroInfo;
use distro_builder::{DistroBuilder, DistroConfig};
use executor::CommandExecutor;
use logger::Logger;
use monitoring::SystemMonitor;
use wsm::WindowSystemManager;
use service_manager::ServiceManager;
use remote_control::{RemoteController, RemoteTask};
use system_config::SystemConfig;
use security::SecurityAuditor;
use plugins::PluginManager;

#[derive(Parser)]
#[clap(name = "linux-distro-agent")]
#[clap(about = "A comprehensive Linux distribution agent")]
#[clap(version = env!("CARGO_PKG_VERSION"))]
struct Cli {
    /// Enable verbose output
    #[clap(short, long, global = true)]
    verbose: bool,
    
    /// Quiet mode - suppress non-essential output
    #[clap(short, long, global = true, conflicts_with = "verbose")]
    quiet: bool,
    
    #[clap(subcommand)]
    command: Commands,
}

#[derive(Subcommand)]
enum ConfigAction {
    /// Show current configuration
    Show,
    /// Edit configuration in default editor
    Edit,
    /// Reset configuration to defaults
    Reset,
    /// Set a configuration value
    Set {
        /// Configuration key
        key: String,
        /// Configuration value
        value: String,
    },
}

#[derive(Subcommand)]
enum CacheAction {
    /// Show cache status
    Status,
    /// Clear all cached data
    Clear,
    /// Show cached entries
    List,
}

#[derive(Subcommand)]
enum Commands {
    /// Detect and display current Linux distribution information
    Detect {
        /// Show extended information
        #[clap(short, long)]
        extended: bool,
    },
    /// Get package manager command for installing a package
    Install {
        /// Package name to install
        package: String,
        /// Execute the command directly (requires confirmation)
        #[clap(short, long)]
        execute: bool,
    },
    /// Get package manager command for searching packages
    Search {
        /// Search query
        query: String,
        /// Execute the command directly
        #[clap(short, long)]
        execute: bool,
    },
    /// Get system update command
    Update {
        /// Execute the command directly (requires confirmation)
        #[clap(short, long)]
        execute: bool,
    },
    /// Display comprehensive system information as JSON
    Info {
        /// Pretty print JSON output
        #[clap(short, long)]
        pretty: bool,
    },
    /// List all supported distributions and package managers
    ListSupported,
    /// Check system compatibility and provide recommendations
    Doctor,
    /// Remove a package
    Remove {
        /// Package name to remove
        package: String,
        /// Execute the command directly (requires confirmation)
        #[clap(short, long)]
        execute: bool,
    },
    /// List installed packages or package information
    List {
        /// Show detailed package information
        #[clap(short, long)]
        detailed: bool,
        /// Filter packages by name pattern
        #[clap(short, long)]
        filter: Option<String>,
    },
    /// Show package information
    PackageInfo {
        /// Package name to get information about  
        package: String,
    },
    /// Show command history
    History {
        /// Number of recent entries to show
        #[clap(short, long, default_value = "10")]
        limit: usize,
        /// Search history for specific terms
        #[clap(short, long)]
        search: Option<String>,
        /// Clear history
        #[clap(long)]
        clear: bool,
    },
    /// Configuration management
    Config {
        #[clap(subcommand)]
        action: ConfigAction,
    },
    /// Cache management
    Cache {
        #[clap(subcommand)]
        action: CacheAction,
    },
    /// Generate shell completion scripts
    Completions {
        /// The shell to generate completions for
        #[clap(value_enum)]
        shell: Shell,
    },
    /// Build a custom Linux distribution ISO
    BuildDistro {
        /// Distribution name
        #[clap(short, long)]
        name: Option<String>,
        /// Configuration file path
        #[clap(short = 'c', long)]
        config: Option<PathBuf>,
        /// Work directory for build process
        #[clap(short = 'w', long)]
        work_dir: Option<PathBuf>,
        /// Output directory for the ISO
        #[clap(short = 'o', long)]
        output_dir: Option<PathBuf>,
        /// Use default minimal configuration
        #[clap(long)]
        minimal: bool,
    },
    /// Generate a distro configuration template
    GenerateConfig {
        /// Output file path
        #[clap(short = 'o', long)]
        output: Option<PathBuf>,
        /// Configuration template type
        #[clap(long, default_value = "minimal")]
        template: String,
    },
    /// Update LDA to the latest version
    SelfUpdate {
        /// Force update even if already on latest version
        #[clap(short, long)]
        force: bool,
        /// Show what would be updated without actually updating
        #[clap(long)]
        dry_run: bool,
    },
<<<<<<< HEAD
    /// System monitoring and metrics
=======
    /// System monitoring and health checks
>>>>>>> 7e52730a
    Monitor {
        /// Show system metrics
        #[clap(short, long)]
        metrics: bool,
        /// Run health checks
        #[clap(long)]
        health: bool,
        /// Show metrics history
        #[clap(long)]
        history: bool,
    },
<<<<<<< HEAD
    /// Window system management
    WindowSystem {
        /// Detect window system information
        #[clap(short, long)]
        detect: bool,
        /// List available sessions
        #[clap(long)]
        sessions: bool,
        /// Get display configuration
        #[clap(long)]
        displays: bool,
    },
    /// Service management
    Services {
        /// List services (optionally filtered)
        #[clap(short, long)]
        list: bool,
        /// Show failed services
        #[clap(long)]
        failed: bool,
        /// Show active services
        #[clap(long)]
        active: bool,
        /// Service name for specific operations
        #[clap(long)]
        service: Option<String>,
        /// Service action (start, stop, restart, enable, disable, status)
        #[clap(long)]
        action: Option<String>,
        /// Show top processes
        #[clap(long)]
        top: bool,
        /// Number of items to show
        #[clap(long, default_value = "10")]
        limit: usize,
    },
    /// Remote control operations
    Remote {
        /// Add a remote host
        #[clap(long)]
        add_host: Option<String>,
        /// Test connectivity to a host
        #[clap(long)]
        test: Option<String>,
        /// Execute command on remote hosts
        #[clap(long)]
        execute: Option<String>,
        /// Hosts to target (comma separated)
        #[clap(long)]
        hosts: Option<String>,
        /// Run in parallel
        #[clap(long)]
        parallel: bool,
    },
    /// Security auditing and system hardening
    Security {
        /// Run full security audit
        #[clap(long)]
        audit: bool,
        /// Show security report in JSON format
        #[clap(long)]
        json: bool,
        /// Filter findings by severity level (low, medium, high, critical)
        #[clap(long)]
        severity: Option<String>,
        /// Filter findings by category
        #[clap(long)]
        category: Option<String>,
    },
    /// Plugin management system
    Plugin {
        /// List all available plugins
        #[clap(short, long)]
        list: bool,
        /// Show plugin information
        #[clap(long)]
        info: Option<String>,
        /// Enable a plugin
        #[clap(long)]
        enable: Option<String>,
        /// Disable a plugin
        #[clap(long)]
        disable: Option<String>,
        /// Execute a plugin
        #[clap(long)]
        exec: Option<String>,
        /// Plugin execution arguments
        #[clap(long)]
        args: Vec<String>,
        /// Install plugin from directory
        #[clap(long)]
        install: Option<PathBuf>,
        /// Uninstall a plugin
        #[clap(long)]
        uninstall: Option<String>,
        /// Create plugin template
        #[clap(long)]
        create: Option<String>,
        /// Plugin type for template creation
        #[clap(long, default_value = "command")]
        plugin_type: String,
=======
    /// Remote host management
    Remote {
        /// Remote host name
        #[clap(short, long)]
        host: String,
        /// Command to execute
        #[clap(short, long)]
        command: String,
        /// Run command as root
        #[clap(long)]
        sudo: bool,
        /// Test connectivity only
        #[clap(long)]
        test: bool,
    },
    /// System configuration management
    SystemConfig {
        /// Show current system configuration
        #[clap(short, long)]
        show: bool,
        /// Generate sample configuration
        #[clap(long)]
        sample: bool,
    },
    /// Window System Manager (WSM) - manage window systems, desktop environments, and displays
    Wsm {
        /// Detect current window system information
        #[clap(short, long)]
        detect: bool,
        /// Show available sessions
        #[clap(long)]
        sessions: bool,
        /// Show display configuration
        #[clap(long)]
        displays: bool,
        /// Restart a component (gdm, sddm, lightdm, x11)
        #[clap(long)]
        restart: Option<String>,
        /// Switch session type (x11, wayland)
        #[clap(long)]
        switch: Option<String>,
>>>>>>> 7e52730a
    },
}

fn print_completions<G: Generator>(generator: G, cmd: &mut clap::Command) {
    generate(generator, cmd, cmd.get_name().to_string(), &mut io::stdout());
}

fn handle_self_update(logger: &Logger, force: bool, dry_run: bool) -> Result<()> {
    let current_version = env!("CARGO_PKG_VERSION");
    logger.info(format!("Current LDA version: {}", current_version));
    
    if dry_run {
        logger.info("[DRY RUN] Checking for updates...");
    } else {
        logger.info("Checking for updates...");
    }
    
    // Check for latest release from GitHub API
    let output = Command::new("curl")
        .args(["-s", "https://api.github.com/repos/GeneticxCln/linux-distro-agent/releases/latest"])
        .output()?;
    
    if !output.status.success() {
        return Err(anyhow::anyhow!("Failed to check for updates. Make sure curl is installed and you have internet access."));
    }
    
    let response = String::from_utf8(output.stdout)?;
    let json: serde_json::Value = serde_json::from_str(&response)?;
    
    // Check if the response indicates no releases exist
    if let Some(message) = json["message"].as_str() {
        if message == "Not Found" {
            logger.info("No releases found in the repository yet.");
            logger.info("The self-update feature will be available once the first release is published.");
            return Ok(());
        }
    }
    
    let latest_version = json["tag_name"]
        .as_str()
        .ok_or_else(|| anyhow::anyhow!("Could not parse latest version from GitHub API"))?;
    
    let latest_version = latest_version.trim_start_matches('v');
    
    logger.info(format!("Latest LDA version: {}", latest_version));
    
    if latest_version == current_version && !force {
        logger.success("🎉 You're already running the latest version!");
        return Ok(());
    }
    
    if dry_run {
        if latest_version != current_version {
            logger.info(format!("[DRY RUN] Would update from {} to {}", current_version, latest_version));
        } else {
            logger.info("[DRY RUN] Would force update (same version)");
        }
        return Ok(());
    }
    
    logger.info("Downloading and installing the latest version...");
    
    // Download and execute the install script
    let install_cmd = "curl -fsSL https://raw.githubusercontent.com/GeneticxCln/linux-distro-agent/main/install.sh | bash";
    
    logger.verbose(format!("Running: {}", install_cmd));
    
    let status = Command::new("bash")
        .args(["-c", install_cmd])
        .status()?;
    
    if status.success() {
        logger.success("🎉 LDA has been successfully updated!");
        logger.info("You may need to restart your terminal or run 'hash -r' to use the updated version.");
    } else {
        return Err(anyhow::anyhow!("Update failed. Please try updating manually."));
    }
    
    Ok(())
}

#[tokio::main]
async fn main() -> Result<()> {
    let cli = Cli::parse();
    
    // Handle completions command early to avoid unnecessary distro detection
    if let Commands::Completions { shell } = cli.command {
        let mut cmd = Cli::command();
        print_completions(shell, &mut cmd);
        return Ok(());
    }
    
    let logger = Logger::new(cli.verbose, cli.quiet);
    
    // Handle distro builder commands that don't need distro detection
    match &cli.command {
        Commands::BuildDistro { name, config, work_dir, output_dir, minimal } => {
            let config = if *minimal {
                logger.info("Using default minimal configuration.");
                DistroConfig::default()
            } else if let Some(config_path) = config {
                logger.info("Loading configuration from file.");
                let config_string = std::fs::read_to_string(config_path)?;
                toml::from_str(&config_string)?
            } else {
                return Err(anyhow::anyhow!("No configuration provided! Use --minimal or provide a config file."));
            };

            // Override the name if provided
            let config = if let Some(name) = name {
                DistroConfig { name: name.clone(), ..config }
            } else {
                config
            };

            // Define work and output directories
            let work_dir = work_dir.clone().unwrap_or_else(|| "./work_dir".into());
            let output_dir = output_dir.clone().unwrap_or_else(|| "./output".into());

            // Create builder
            let builder = DistroBuilder::new(config, work_dir, output_dir);
            let rt = tokio::runtime::Runtime::new()?;
            let iso_path = rt.block_on(builder.build())?;

            logger.success(format!("🎉 Distro build complete! ISO created at: {}", iso_path.display()));
            return Ok(());
        }
        Commands::GenerateConfig { output, template } => {
            let template_config = match template.as_str() {
                "minimal" => DistroConfig::default(),
                _ => return Err(anyhow::anyhow!("Unknown template type: {}", template)),
            };

            let toml_string = toml::to_string_pretty(&template_config)?;
            if let Some(output_path) = output {
                std::fs::write(output_path, &toml_string)?;
                logger.success("Configuration template written to file.");
            } else {
                println!("{}", toml_string);
            }
            return Ok(());
        }
        Commands::SelfUpdate { force, dry_run } => {
            return handle_self_update(&logger, *force, *dry_run);
        }
        _ => {}
    }
    
    // For other commands, detect distro
    let distro = DistroInfo::detect()?;

    match cli.command {
        Commands::Detect { extended } => {
            logger.info(format!("Detected Linux distribution: {}", distro.name));
            if let Some(version) = &distro.version {
                logger.info(format!("Version: {version}"));
            }
            if let Some(pm) = &distro.package_manager {
                logger.info(format!("Package Manager: {pm}"));
            }
            
            if extended {
                if let Some(id) = &distro.id {
                    logger.verbose(format!("ID: {id}"));
                }
                if let Some(id_like) = &distro.id_like {
                    logger.verbose(format!("ID Like: {id_like}"));
                }
                if let Some(pretty_name) = &distro.pretty_name {
                    logger.verbose(format!("Pretty Name: {pretty_name}"));
                }
                if let Some(home_url) = &distro.home_url {
                    logger.verbose(format!("Home URL: {home_url}"));
                }
                if let Some(support_url) = &distro.support_url {
                    logger.verbose(format!("Support URL: {support_url}"));
                }
                if let Some(bug_report_url) = &distro.bug_report_url {
                    logger.verbose(format!("Bug Report URL: {bug_report_url}"));
                }
            }
        }
        Commands::Install { package, execute } => {
            match distro.get_package_install_command(&package) {
                Some(cmd) => {
                    if execute {
                        let _ = CommandExecutor::execute_command(&cmd, true)?;
                    } else {
                        logger.output(format!("To install '{package}', run: {cmd}"));
                    }
                }
                None => logger.error("Unable to determine package install command for this distribution"),
            }
        }
        Commands::Search { query, execute } => {
            match distro.get_package_search_command(&query) {
                Some(cmd) => {
                    if execute {
                        let safe_to_run = CommandExecutor::is_safe_to_execute(&cmd);
                        let _ = CommandExecutor::execute_command(&cmd, !safe_to_run)?;
                    } else {
                        logger.output(format!("To search for '{query}', run: {cmd}"));
                    }
                }
                None => logger.error("Unable to determine package search command for this distribution"),
            }
        }
        Commands::Update { execute } => {
            match distro.get_system_update_command() {
                Some(cmd) => {
                    if execute {
                        let _ = CommandExecutor::execute_command(&cmd, true)?;
                    } else {
                        logger.output(format!("To update the system, run: {cmd}"));
                    }
                }
                None => logger.error("Unable to determine system update command for this distribution"),
            }
        }
        Commands::Info { pretty } => {
            let json = if pretty {
                serde_json::to_string_pretty(&distro)?
            } else {
                serde_json::to_string(&distro)?
            };
            logger.json(&json);
        }
        Commands::ListSupported => {
            logger.info("Supported Distributions and Package Managers:");
            logger.info("");
            logger.info("• Arch-based: pacman (Arch Linux, CachyOS, Manjaro, EndeavourOS)");
            logger.info("• Debian-based: apt (Ubuntu, Debian, Pop!_OS, Elementary OS)");
            logger.info("• Red Hat-based: dnf (Fedora, RHEL, CentOS, Rocky Linux, AlmaLinux)");
            logger.info("• SUSE-based: zypper (openSUSE Leap, openSUSE Tumbleweed)");
            logger.info("• Gentoo: portage");
            logger.info("• NixOS: nix");
            logger.info("• Alpine: apk");
        }
        Commands::Doctor => {
            logger.info("System Compatibility Check:");
            logger.info("");
            logger.success(format!("✓ Distribution: {}", distro.name));
            
            if let Some(pm) = &distro.package_manager {
                logger.success(format!("✓ Package Manager: {pm}"));
            } else {
                logger.warn("⚠ Package Manager: Unknown - limited functionality");
            }
            
            if distro.version.is_some() {
                logger.success("✓ Version information available");
            } else {
                logger.warn("⚠ Version information not available");
            }
            
            logger.info("");
            logger.info("Recommendations:");
            if distro.package_manager.is_none() {
                logger.info("• Consider adding support for your distribution");
                logger.info("• Check if your distribution uses a supported package manager");
            } else {
                logger.success("• Your system is fully supported!");
                logger.info("• All package management commands should work correctly");
            }
        }
        Commands::Remove { package, execute } => {
            match distro.get_package_remove_command(&package) {
                Some(cmd) => {
                    if execute {
                        let _ = CommandExecutor::execute_command(&cmd, true)?;
                    } else {
                        logger.output(format!("To remove '{package}', run: {cmd}"));
                    }
                }
                None => logger.error("Unable to determine package remove command for this distribution"),
            }
        }
        Commands::List { detailed, filter } => {
            match distro.get_package_list_command(detailed, filter.as_deref()) {
                Some(cmd) => {
                    let safe_to_run = CommandExecutor::is_safe_to_execute(&cmd);
                    let _ = CommandExecutor::execute_command(&cmd, !safe_to_run)?;
                }
                None => logger.error("Unable to determine package list command for this distribution"),
            }
        }
        Commands::PackageInfo { package } => {
            match distro.get_package_info_command(&package) {
                Some(cmd) => {
                    let safe_to_run = CommandExecutor::is_safe_to_execute(&cmd);
                    let _ = CommandExecutor::execute_command(&cmd, !safe_to_run)?;
                }
                None => logger.error("Unable to determine package info command for this distribution"),
            }
        }
        Commands::History { limit, search, clear } => {
            let mut history_manager = history::HistoryManager::new()?;
            
            if clear {
                history_manager.clear()?;
                logger.success("Command history cleared");
            } else {
                let entries = if let Some(search_term) = search {
                    history_manager.search(&search_term, limit)?
                } else {
                    history_manager.get_recent(limit)?
                };
                
                if entries.is_empty() {
                    logger.info("No history entries found");
                } else {
                    logger.info("Command History:");
                    for entry in entries {
                        logger.output(format!("{} - {} - {}", 
                            entry.timestamp.format("%Y-%m-%d %H:%M:%S"),
                            entry.command,
                            entry.package.as_ref().map_or("N/A".to_string(), |p| p.clone())
                        ));
                    }
                }
            }
        }
        Commands::Config { action } => {
            let mut config_manager = config_manager::ConfigManager::new()?;
            
            match action {
                ConfigAction::Show => {
                    let config = config_manager.load()?;
                    let json = serde_json::to_string_pretty(&config)?;
                    logger.output(json);
                }
                ConfigAction::Edit => {
                    config_manager.edit()?;
                    logger.success("Configuration file opened in editor");
                }
                ConfigAction::Reset => {
                    config_manager.reset()?;
                    logger.success("Configuration reset to defaults");
                }
                ConfigAction::Set { key, value } => {
                    config_manager.set(&key, &value)?;
                    logger.success(format!("Set {key} = {value}"));
                }
            }
        }
        Commands::Cache { action } => {
            let mut cache_manager = cache::CacheManager::new()?;
            
            match action {
                CacheAction::Status => {
                    let status = cache_manager.status()?;
                    logger.info(format!("Cache entries: {}", status.entry_count));
                    logger.info(format!("Cache size: {} bytes", status.total_size));
                    logger.info(format!("Last updated: {}", 
                        status.last_updated.map_or("Never".to_string(), 
                            |ts| ts.format("%Y-%m-%d %H:%M:%S").to_string())
                    ));
                }
                CacheAction::Clear => {
                    cache_manager.clear()?;
                    logger.success("Cache cleared");
                }
                CacheAction::List => {
                    let entries = cache_manager.list()?;
                    if entries.is_empty() {
                        logger.info("No cache entries found");
                    } else {
                        logger.info("Cache entries:");
                        for entry in entries {
                            logger.output(format!("{} - {}", entry.key, 
                                entry.created_at.format("%Y-%m-%d %H:%M:%S")
                            ));
                        }
                    }
                }
            }
        }
        Commands::Completions { .. } => {
            // This case is handled early in the function
            unreachable!()
        }
        Commands::BuildDistro { .. } => {
            // This case is handled early in the function
            unreachable!()
        }
        Commands::GenerateConfig { .. } => {
            // This case is handled early in the function
            unreachable!()
        }
        Commands::SelfUpdate { .. } => {
            // This case is handled early in the function
            unreachable!()
        }
        Commands::Monitor { metrics, health, history } => {
<<<<<<< HEAD
            let mut monitor = SystemMonitor::new();
=======
            let mut monitor = monitoring::SystemMonitor::new();
            
            if health {
                let health_checks = monitor.run_health_checks();
                logger.info("System Health Checks:");
                for check in health_checks {
                    match check.status {
                        monitoring::HealthStatus::Healthy => logger.success(format!("✓ {}: {}", check.name, check.message)),
                        monitoring::HealthStatus::Warning => logger.warn(format!("⚠ {}: {}", check.name, check.message)),
                        monitoring::HealthStatus::Critical => logger.error(format!("✗ {}: {}", check.name, check.message)),
                        monitoring::HealthStatus::Unknown => logger.info(format!("? {}: {}", check.name, check.message)),
                    }
                }
            }
>>>>>>> 7e52730a
            
            if metrics {
                match monitor.collect_metrics() {
                    Ok(metrics) => {
                        let json = serde_json::to_string_pretty(&metrics)?;
                        logger.json(&json);
                    }
<<<<<<< HEAD
                    Err(e) => logger.error(&format!("Failed to collect metrics: {}", e)),
                }
            }
            
            if health {
                let health_checks = monitor.run_health_checks();
                logger.info("System Health Checks:");
                for check in health_checks {
                    let status_symbol = match check.status {
                        monitoring::HealthStatus::Healthy => "✓",
                        monitoring::HealthStatus::Warning => "⚠",
                        monitoring::HealthStatus::Critical => "✗",
                        monitoring::HealthStatus::Unknown => "?",
                    };
                    logger.info(format!("{} {}: {}", status_symbol, check.name, check.message));
=======
                    Err(e) => logger.error(format!("Failed to collect metrics: {}", e)),
>>>>>>> 7e52730a
                }
            }
            
            if history {
<<<<<<< HEAD
                let metrics_history = monitor.get_history();
                if metrics_history.is_empty() {
                    logger.info("No metrics history available. Run with --metrics first.");
                } else {
                    logger.info("Metrics History:");
                    for metric in metrics_history {
                        logger.info(format!("Timestamp: {}, CPU: {:.1}%, Memory: {:.1}%", 
                            metric.timestamp,
                            metric.cpu_usage,
                            if metric.memory_usage.total > 0 {
                                (metric.memory_usage.used as f64 / metric.memory_usage.total as f64) * 100.0
                            } else { 0.0 }
                        ));
                    }
                }
            }
        }
        Commands::WindowSystem { detect, sessions, displays } => {
            let mut wsm = WindowSystemManager::new();
=======
                let history = monitor.get_history();
                if history.is_empty() {
                    logger.info("No metrics history available");
                } else {
                    logger.info("Metrics History:");
                    for (i, entry) in history.iter().enumerate() {
                        logger.output(format!("[{}] {} - CPU: {:.1}%, Memory: {:.1}GB/{:.1}GB", 
                            i + 1,
                            chrono::DateTime::from_timestamp(entry.timestamp as i64, 0)
                                .unwrap_or_default()
                                .format("%Y-%m-%d %H:%M:%S"),
                            entry.cpu_usage,
                            entry.memory_usage.used as f64 / 1024.0 / 1024.0 / 1024.0,
                            entry.memory_usage.total as f64 / 1024.0 / 1024.0 / 1024.0
                        ));
                    }
                }
            }
            
            // Default: show basic metrics if no specific option provided
            if !metrics && !health && !history {
                match monitor.collect_metrics() {
                    Ok(metrics) => {
                        logger.info("System Metrics:");
                        logger.info(format!("CPU Usage: {:.1}%", metrics.cpu_usage));
                        logger.info(format!("Memory: {:.1}GB/{:.1}GB ({:.1}%)", 
                            metrics.memory_usage.used as f64 / 1024.0 / 1024.0 / 1024.0,
                            metrics.memory_usage.total as f64 / 1024.0 / 1024.0 / 1024.0,
                            (metrics.memory_usage.used as f64 / metrics.memory_usage.total as f64) * 100.0
                        ));
                        logger.info(format!("Load Average: {:.2}, {:.2}, {:.2}", 
                            metrics.load_average.one_min,
                            metrics.load_average.five_min,
                            metrics.load_average.fifteen_min
                        ));
                        logger.info(format!("Uptime: {} days", metrics.uptime.as_secs() / 86400));
                    }
                    Err(e) => logger.error(format!("Failed to collect metrics: {}", e)),
                }
            }
        }
        Commands::Remote { host, command, sudo, test } => {
            let system_config = system_config::SystemConfig::load()?;
            let controller = remote_control::RemoteController::new(system_config.remote);
            
            if test {
                logger.info(format!("Testing connectivity to {}", host));
                match controller.test_connectivity(&host).await {
                    Ok(true) => logger.success(format!("✓ Successfully connected to {}", host)),
                    Ok(false) => logger.error(format!("✗ Failed to connect to {}", host)),
                    Err(e) => logger.error(format!("Connection test failed: {}", e)),
                }
            } else {
                let task = remote_control::RemoteTask {
                    id: "manual-command".to_string(),
                    command: command.clone(),
                    hosts: vec![host.clone()],
                    parallel: false,
                    timeout: Some(std::time::Duration::from_secs(60)),
                    become_root: sudo,
                };
                
                match controller.execute_task(&task).await {
                    Ok(results) => {
                        for result in results {
                            logger.info(format!("Host: {}", result.host));
                            logger.info(format!("Success: {}", result.success));
                            if !result.stdout.is_empty() {
                                logger.output(format!("Output:\n{}", result.stdout));
                            }
                            if !result.stderr.is_empty() {
                                logger.error(format!("Error:\n{}", result.stderr));
                            }
                            logger.info(format!("Duration: {:?}", result.duration));
                        }
                    }
                    Err(e) => logger.error(format!("Failed to execute remote command: {}", e)),
                }
            }
        }
        Commands::SystemConfig { show, sample } => {
            if sample {
                let sample_config = system_config::SystemConfig::generate_sample_config();
                logger.output(sample_config);
            } else if show {
                match system_config::SystemConfig::load() {
                    Ok(config) => {
                        let json = serde_json::to_string_pretty(&config)?;
                        logger.json(&json);
                    }
                    Err(e) => logger.error(format!("Failed to load system configuration: {}", e)),
                }
            } else {
                logger.info("System Configuration Management:");
                logger.info("Use --show to display current configuration");
                logger.info("Use --sample to generate a sample configuration");
            }
        }
        Commands::Wsm { detect, sessions, displays, restart, switch } => {
            let mut wsm = wsm::WindowSystemManager::new();
>>>>>>> 7e52730a
            
            if detect {
                match wsm.detect_window_system() {
                    Ok(info) => {
                        let json = serde_json::to_string_pretty(&info)?;
                        logger.json(&json);
                    }
<<<<<<< HEAD
                    Err(e) => logger.error(&format!("Failed to detect window system: {}", e)),
                }
            }
            
            if sessions {
=======
                    Err(e) => logger.error(format!("Failed to detect window system: {}", e)),
                }
            } else if sessions {
>>>>>>> 7e52730a
                match wsm.list_available_sessions() {
                    Ok(sessions) => {
                        logger.info("Available Sessions:");
                        for session in sessions {
<<<<<<< HEAD
                            logger.info(format!("• {}", session));
                        }
                    }
                    Err(e) => logger.error(&format!("Failed to list sessions: {}", e)),
                }
            }
            
            if displays {
=======
                            logger.output(format!("• {}", session));
                        }
                    }
                    Err(e) => logger.error(format!("Failed to list sessions: {}", e)),
                }
            } else if displays {
>>>>>>> 7e52730a
                match wsm.get_display_configuration() {
                    Ok(config) => {
                        logger.info("Display Configuration:");
                        for (key, value) in config {
<<<<<<< HEAD
                            logger.info(format!("{}: {}", key, value));
                        }
                    }
                    Err(e) => logger.error(&format!("Failed to get display configuration: {}", e)),
                }
            }
        }
        Commands::Services { list, failed, active, service, action, top, limit } => {
            let mut service_manager = ServiceManager::new();
            
            if list {
                match service_manager.list_services(None) {
                    Ok(services) => {
                        logger.info("System Services:");
                        for svc in services.iter().take(limit) {
                            let status = match svc.status {
                                service_manager::ServiceStatus::Active => "✓ Active",
                                service_manager::ServiceStatus::Inactive => "○ Inactive",
                                service_manager::ServiceStatus::Failed => "✗ Failed",
                                _ => "? Unknown",
                            };
                            logger.info(format!("{:<30} {:<15} {}", svc.name, status, svc.description));
                        }
                    }
                    Err(e) => logger.error(&format!("Failed to list services: {}", e)),
                }
            }
            
            if failed {
                match service_manager.list_failed_services() {
                    Ok(services) => {
                        logger.info("Failed Services:");
                        for svc in services {
                            logger.error(format!("✗ {}: {}", svc.name, svc.description));
                        }
                    }
                    Err(e) => logger.error(&format!("Failed to list failed services: {}", e)),
                }
            }
            
            if active {
                match service_manager.list_active_services() {
                    Ok(services) => {
                        logger.info("Active Services:");
                        for svc in services.iter().take(limit) {
                            logger.success(format!("✓ {}: {}", svc.name, svc.description));
                        }
                    }
                    Err(e) => logger.error(&format!("Failed to list active services: {}", e)),
                }
            }
            
            if let (Some(svc_name), Some(svc_action)) = (service, action) {
                if let Some(cmd) = service_manager.get_service_command(&svc_action, &svc_name) {
                    logger.output(format!("To {} '{}', run: {}", svc_action, svc_name, cmd.command));
                } else {
                    logger.error(&format!("Unknown action '{}' for service '{}'", svc_action, svc_name));
                }
            }
            
            if top {
                match service_manager.get_top_processes(limit) {
                    Ok(processes) => {
                        logger.info("Top Processes:");
                        logger.info(format!("{:<10} {:<15} {:<8} {:<8} {}", "PID", "USER", "CPU%", "MEM%", "COMMAND"));
                        for proc in processes {
                            logger.info(format!("{:<10} {:<15} {:<8.1} {:<8.1} {}", 
                                proc.pid, proc.user, proc.cpu_percent, proc.memory_percent, proc.command));
                        }
                    }
                    Err(e) => logger.error(&format!("Failed to get top processes: {}", e)),
                }
            }
        }
        Commands::Remote { add_host, test, execute, hosts, parallel } => {
            let system_config = SystemConfig::load()?;
            let remote_controller = RemoteController::new(system_config.remote);
            
            if let Some(host_name) = add_host {
                logger.info(format!("To add host '{}', edit your hosts configuration file:", host_name));
                logger.info(RemoteController::generate_inventory_template());
            }
            
            if let Some(host_name) = test {
                let rt = tokio::runtime::Runtime::new()?;
                match rt.block_on(remote_controller.test_connectivity(&host_name)) {
                    Ok(success) => {
                        if success {
                            logger.success(format!("✓ Connection to '{}' successful", host_name));
                        } else {
                            logger.error(format!("✗ Connection to '{}' failed", host_name));
                        }
                    }
                    Err(e) => logger.error(&format!("Connection test failed: {}", e)),
                }
            }
            
            if let (Some(command), Some(target_hosts)) = (execute, hosts) {
                let host_list: Vec<String> = target_hosts.split(',').map(|s| s.trim().to_string()).collect();
                let task = RemoteTask {
                    id: "manual-execution".to_string(),
                    command: command.clone(),
                    hosts: host_list,
                    parallel,
                    timeout: Some(std::time::Duration::from_secs(300)),
                    become_root: false,
                };
                
                let rt = tokio::runtime::Runtime::new()?;
                match rt.block_on(remote_controller.execute_task(&task)) {
                    Ok(results) => {
                        logger.info("Remote Execution Results:");
                        for result in results {
                            if result.success {
                                logger.success(format!("✓ {}: Command completed successfully", result.host));
                                if !result.stdout.is_empty() {
                                    logger.info(format!("Output: {}", result.stdout.trim()));
                                }
                            } else {
                                logger.error(format!("✗ {}: Command failed (exit code: {:?})", result.host, result.exit_code));
                                if !result.stderr.is_empty() {
                                    logger.error(format!("Error: {}", result.stderr.trim()));
                                }
                            }
                        }
                    }
                    Err(e) => logger.error(&format!("Remote execution failed: {}", e)),
                }
            }
        }
        Commands::Security { audit, json, severity, category } => {
            let mut security_auditor = SecurityAuditor::new();

            if audit {
                logger.info("Running full security audit...");
                match security_auditor.run_full_audit() {
                    Ok(audit_result) => {
                        logger.info("Security Audit Results:");
                        logger.info(format!("Total Issues: {}", audit_result.findings.len()));
                        let filtered_issues = audit_result.filter_by(severity, category);
                        for issue in &filtered_issues {
                            logger.info(format!("[{}] {} - {}", issue.severity, issue.category, issue.description));
                        }
                    }
                    Err(e) => logger.error(&format!("Security audit failed: {}", e)),
                }
            }

            if json {
                logger.info("Outputting security report in JSON format...");
                match security_auditor.get_security_report_json() {
                    Ok(json_report) => logger.output(json_report),
                    Err(e) => logger.error(&format!("Failed to generate JSON report: {}", e)),
                }
            }
        }
        Commands::Plugin { list, info, enable, disable, exec, args, install, uninstall, create, plugin_type: _ } => {
            let plugin_manager = PluginManager::new()?;

            if list {
                logger.info("Available plugins:");
                let plugins = plugin_manager.list_plugins();
                for plugin in plugins {
                    let status = if plugin.config.enabled { "✓ Enabled" } else { "○ Disabled" };
                    logger.info(format!("{:<20} {:<10} {} - {}", plugin.metadata.name, plugin.metadata.version, status, plugin.metadata.description));
                }
            }

            if let Some(plugin_name) = info {
                logger.info(format!("Retrieving information for plugin: {}", plugin_name));
                match plugin_manager.get_plugin(&plugin_name) {
                    Some(info) => logger.info(format!("Plugin Info: Name: {}, Version: {}, Enabled: {}", info.metadata.name, info.metadata.version, info.config.enabled)),
                    None => logger.error(&format!("Plugin '{}' not found", plugin_name)),
                }
            }

            if let Some(_plugin_name) = enable { /* Implement enable plugin logic */ }
            if let Some(_plugin_name) = disable { /* Implement disable plugin logic */ }
            if let Some(_exec_name) = exec { /* Implement execute plugin logic */ }
            if !args.is_empty() { /* Implement plugin argument passing */ }
            if let Some(_dir) = install { /* Implement install plugin logic */ }
            if let Some(_plugin_name) = uninstall { /* Implement uninstall plugin logic */ }
            if let Some(_name) = create { /* Implement create plugin template logic */ }
=======
                            logger.output(format!("{}: {}", key, value));
                        }
                    }
                    Err(e) => logger.error(format!("Failed to get display configuration: {}", e)),
                }
            } else if let Some(component) = restart {
                if let Some(cmd) = wsm.get_restart_command(&component) {
                    if cmd.requires_root {
                        logger.warn("This command requires root privileges:");
                    }
                    logger.output(format!("To {}: {}", cmd.description, cmd.command));
                } else {
                    logger.error(format!("Unknown component: {}", component));
                }
            } else if let Some(session_type) = switch {
                if let Some(cmd) = wsm.get_switch_session_command(&session_type) {
                    logger.output(format!("To {}: {}", cmd.description, cmd.command));
                } else {
                    logger.error(format!("Unknown session type: {}", session_type));
                }
            } else {
                // Default: detect and show basic window system info
                match wsm.detect_window_system() {
                    Ok(info) => {
                        logger.info("Window System Information:");
                        logger.info(format!("Window System: {:?}", info.window_system));
                        if let Some(de) = &info.desktop_environment {
                            logger.info(format!("Desktop Environment: {:?}", de));
                        }
                        if let Some(dm) = &info.display_manager {
                            logger.info(format!("Display Manager: {:?}", dm));
                        }
                        if let Some(wm) = &info.window_manager {
                            logger.info(format!("Window Manager: {}", wm));
                        }
                        logger.info(format!("Session Type: {:?}", info.session_type));
                        if let Some(compositor) = &info.compositor {
                            logger.info(format!("Compositor: {}", compositor));
                        }
                        logger.info(format!("Displays: {} detected", info.displays.len()));
                    }
                    Err(e) => logger.error(format!("Failed to detect window system: {}", e)),
                }
            }
>>>>>>> 7e52730a
        }
    }

    Ok(())
}<|MERGE_RESOLUTION|>--- conflicted
+++ resolved
@@ -6,24 +6,14 @@
 mod logger;
 mod history;
 mod cache;
-<<<<<<< HEAD
-mod system_config;
-mod monitoring;
-mod wsm;
-mod service_manager;
-mod remote_control;
-mod package_manager;
-mod system_logger;
-mod security;
-mod plugins;
-=======
 mod monitoring;
 mod remote_control;
 mod package_manager;
 mod system_config;
 mod system_logger;
 mod wsm;
->>>>>>> 7e52730a
+mod security;
+mod plugins;
 
 use clap::{Parser, Subcommand, CommandFactory};
 use clap_complete::{generate, Generator, Shell};
@@ -35,13 +25,6 @@
 use distro_builder::{DistroBuilder, DistroConfig};
 use executor::CommandExecutor;
 use logger::Logger;
-use monitoring::SystemMonitor;
-use wsm::WindowSystemManager;
-use service_manager::ServiceManager;
-use remote_control::{RemoteController, RemoteTask};
-use system_config::SystemConfig;
-use security::SecurityAuditor;
-use plugins::PluginManager;
 
 #[derive(Parser)]
 #[clap(name = "linux-distro-agent")]
@@ -213,11 +196,7 @@
         #[clap(long)]
         dry_run: bool,
     },
-<<<<<<< HEAD
-    /// System monitoring and metrics
-=======
     /// System monitoring and health checks
->>>>>>> 7e52730a
     Monitor {
         /// Show system metrics
         #[clap(short, long)]
@@ -229,60 +208,47 @@
         #[clap(long)]
         history: bool,
     },
-<<<<<<< HEAD
-    /// Window system management
-    WindowSystem {
-        /// Detect window system information
+    /// Remote host management
+    Remote {
+        /// Remote host name
+        #[clap(short, long)]
+        host: String,
+        /// Command to execute
+        #[clap(short, long)]
+        command: String,
+        /// Run command as root
+        #[clap(long)]
+        sudo: bool,
+        /// Test connectivity only
+        #[clap(long)]
+        test: bool,
+    },
+    /// System configuration management
+    SystemConfig {
+        /// Show current system configuration
+        #[clap(short, long)]
+        show: bool,
+        /// Generate sample configuration
+        #[clap(long)]
+        sample: bool,
+    },
+    /// Window System Manager (WSM) - manage window systems, desktop environments, and displays
+    Wsm {
+        /// Detect current window system information
         #[clap(short, long)]
         detect: bool,
-        /// List available sessions
+        /// Show available sessions
         #[clap(long)]
         sessions: bool,
-        /// Get display configuration
+        /// Show display configuration
         #[clap(long)]
         displays: bool,
-    },
-    /// Service management
-    Services {
-        /// List services (optionally filtered)
-        #[clap(short, long)]
-        list: bool,
-        /// Show failed services
-        #[clap(long)]
-        failed: bool,
-        /// Show active services
-        #[clap(long)]
-        active: bool,
-        /// Service name for specific operations
-        #[clap(long)]
-        service: Option<String>,
-        /// Service action (start, stop, restart, enable, disable, status)
-        #[clap(long)]
-        action: Option<String>,
-        /// Show top processes
-        #[clap(long)]
-        top: bool,
-        /// Number of items to show
-        #[clap(long, default_value = "10")]
-        limit: usize,
-    },
-    /// Remote control operations
-    Remote {
-        /// Add a remote host
-        #[clap(long)]
-        add_host: Option<String>,
-        /// Test connectivity to a host
-        #[clap(long)]
-        test: Option<String>,
-        /// Execute command on remote hosts
-        #[clap(long)]
-        execute: Option<String>,
-        /// Hosts to target (comma separated)
-        #[clap(long)]
-        hosts: Option<String>,
-        /// Run in parallel
-        #[clap(long)]
-        parallel: bool,
+        /// Restart a component (gdm, sddm, lightdm, x11)
+        #[clap(long)]
+        restart: Option<String>,
+        /// Switch session type (x11, wayland)
+        #[clap(long)]
+        switch: Option<String>,
     },
     /// Security auditing and system hardening
     Security {
@@ -331,49 +297,6 @@
         /// Plugin type for template creation
         #[clap(long, default_value = "command")]
         plugin_type: String,
-=======
-    /// Remote host management
-    Remote {
-        /// Remote host name
-        #[clap(short, long)]
-        host: String,
-        /// Command to execute
-        #[clap(short, long)]
-        command: String,
-        /// Run command as root
-        #[clap(long)]
-        sudo: bool,
-        /// Test connectivity only
-        #[clap(long)]
-        test: bool,
-    },
-    /// System configuration management
-    SystemConfig {
-        /// Show current system configuration
-        #[clap(short, long)]
-        show: bool,
-        /// Generate sample configuration
-        #[clap(long)]
-        sample: bool,
-    },
-    /// Window System Manager (WSM) - manage window systems, desktop environments, and displays
-    Wsm {
-        /// Detect current window system information
-        #[clap(short, long)]
-        detect: bool,
-        /// Show available sessions
-        #[clap(long)]
-        sessions: bool,
-        /// Show display configuration
-        #[clap(long)]
-        displays: bool,
-        /// Restart a component (gdm, sddm, lightdm, x11)
-        #[clap(long)]
-        restart: Option<String>,
-        /// Switch session type (x11, wayland)
-        #[clap(long)]
-        switch: Option<String>,
->>>>>>> 7e52730a
     },
 }
 
@@ -768,9 +691,6 @@
             unreachable!()
         }
         Commands::Monitor { metrics, health, history } => {
-<<<<<<< HEAD
-            let mut monitor = SystemMonitor::new();
-=======
             let mut monitor = monitoring::SystemMonitor::new();
             
             if health {
@@ -785,7 +705,6 @@
                     }
                 }
             }
->>>>>>> 7e52730a
             
             if metrics {
                 match monitor.collect_metrics() {
@@ -793,50 +712,11 @@
                         let json = serde_json::to_string_pretty(&metrics)?;
                         logger.json(&json);
                     }
-<<<<<<< HEAD
-                    Err(e) => logger.error(&format!("Failed to collect metrics: {}", e)),
-                }
-            }
-            
-            if health {
-                let health_checks = monitor.run_health_checks();
-                logger.info("System Health Checks:");
-                for check in health_checks {
-                    let status_symbol = match check.status {
-                        monitoring::HealthStatus::Healthy => "✓",
-                        monitoring::HealthStatus::Warning => "⚠",
-                        monitoring::HealthStatus::Critical => "✗",
-                        monitoring::HealthStatus::Unknown => "?",
-                    };
-                    logger.info(format!("{} {}: {}", status_symbol, check.name, check.message));
-=======
                     Err(e) => logger.error(format!("Failed to collect metrics: {}", e)),
->>>>>>> 7e52730a
                 }
             }
             
             if history {
-<<<<<<< HEAD
-                let metrics_history = monitor.get_history();
-                if metrics_history.is_empty() {
-                    logger.info("No metrics history available. Run with --metrics first.");
-                } else {
-                    logger.info("Metrics History:");
-                    for metric in metrics_history {
-                        logger.info(format!("Timestamp: {}, CPU: {:.1}%, Memory: {:.1}%", 
-                            metric.timestamp,
-                            metric.cpu_usage,
-                            if metric.memory_usage.total > 0 {
-                                (metric.memory_usage.used as f64 / metric.memory_usage.total as f64) * 100.0
-                            } else { 0.0 }
-                        ));
-                    }
-                }
-            }
-        }
-        Commands::WindowSystem { detect, sessions, displays } => {
-            let mut wsm = WindowSystemManager::new();
-=======
                 let history = monitor.get_history();
                 if history.is_empty() {
                     logger.info("No metrics history available");
@@ -937,7 +817,6 @@
         }
         Commands::Wsm { detect, sessions, displays, restart, switch } => {
             let mut wsm = wsm::WindowSystemManager::new();
->>>>>>> 7e52730a
             
             if detect {
                 match wsm.detect_window_system() {
@@ -945,227 +824,23 @@
                         let json = serde_json::to_string_pretty(&info)?;
                         logger.json(&json);
                     }
-<<<<<<< HEAD
-                    Err(e) => logger.error(&format!("Failed to detect window system: {}", e)),
-                }
-            }
-            
-            if sessions {
-=======
                     Err(e) => logger.error(format!("Failed to detect window system: {}", e)),
                 }
             } else if sessions {
->>>>>>> 7e52730a
                 match wsm.list_available_sessions() {
                     Ok(sessions) => {
                         logger.info("Available Sessions:");
                         for session in sessions {
-<<<<<<< HEAD
-                            logger.info(format!("• {}", session));
-                        }
-                    }
-                    Err(e) => logger.error(&format!("Failed to list sessions: {}", e)),
-                }
-            }
-            
-            if displays {
-=======
                             logger.output(format!("• {}", session));
                         }
                     }
                     Err(e) => logger.error(format!("Failed to list sessions: {}", e)),
                 }
             } else if displays {
->>>>>>> 7e52730a
                 match wsm.get_display_configuration() {
                     Ok(config) => {
                         logger.info("Display Configuration:");
                         for (key, value) in config {
-<<<<<<< HEAD
-                            logger.info(format!("{}: {}", key, value));
-                        }
-                    }
-                    Err(e) => logger.error(&format!("Failed to get display configuration: {}", e)),
-                }
-            }
-        }
-        Commands::Services { list, failed, active, service, action, top, limit } => {
-            let mut service_manager = ServiceManager::new();
-            
-            if list {
-                match service_manager.list_services(None) {
-                    Ok(services) => {
-                        logger.info("System Services:");
-                        for svc in services.iter().take(limit) {
-                            let status = match svc.status {
-                                service_manager::ServiceStatus::Active => "✓ Active",
-                                service_manager::ServiceStatus::Inactive => "○ Inactive",
-                                service_manager::ServiceStatus::Failed => "✗ Failed",
-                                _ => "? Unknown",
-                            };
-                            logger.info(format!("{:<30} {:<15} {}", svc.name, status, svc.description));
-                        }
-                    }
-                    Err(e) => logger.error(&format!("Failed to list services: {}", e)),
-                }
-            }
-            
-            if failed {
-                match service_manager.list_failed_services() {
-                    Ok(services) => {
-                        logger.info("Failed Services:");
-                        for svc in services {
-                            logger.error(format!("✗ {}: {}", svc.name, svc.description));
-                        }
-                    }
-                    Err(e) => logger.error(&format!("Failed to list failed services: {}", e)),
-                }
-            }
-            
-            if active {
-                match service_manager.list_active_services() {
-                    Ok(services) => {
-                        logger.info("Active Services:");
-                        for svc in services.iter().take(limit) {
-                            logger.success(format!("✓ {}: {}", svc.name, svc.description));
-                        }
-                    }
-                    Err(e) => logger.error(&format!("Failed to list active services: {}", e)),
-                }
-            }
-            
-            if let (Some(svc_name), Some(svc_action)) = (service, action) {
-                if let Some(cmd) = service_manager.get_service_command(&svc_action, &svc_name) {
-                    logger.output(format!("To {} '{}', run: {}", svc_action, svc_name, cmd.command));
-                } else {
-                    logger.error(&format!("Unknown action '{}' for service '{}'", svc_action, svc_name));
-                }
-            }
-            
-            if top {
-                match service_manager.get_top_processes(limit) {
-                    Ok(processes) => {
-                        logger.info("Top Processes:");
-                        logger.info(format!("{:<10} {:<15} {:<8} {:<8} {}", "PID", "USER", "CPU%", "MEM%", "COMMAND"));
-                        for proc in processes {
-                            logger.info(format!("{:<10} {:<15} {:<8.1} {:<8.1} {}", 
-                                proc.pid, proc.user, proc.cpu_percent, proc.memory_percent, proc.command));
-                        }
-                    }
-                    Err(e) => logger.error(&format!("Failed to get top processes: {}", e)),
-                }
-            }
-        }
-        Commands::Remote { add_host, test, execute, hosts, parallel } => {
-            let system_config = SystemConfig::load()?;
-            let remote_controller = RemoteController::new(system_config.remote);
-            
-            if let Some(host_name) = add_host {
-                logger.info(format!("To add host '{}', edit your hosts configuration file:", host_name));
-                logger.info(RemoteController::generate_inventory_template());
-            }
-            
-            if let Some(host_name) = test {
-                let rt = tokio::runtime::Runtime::new()?;
-                match rt.block_on(remote_controller.test_connectivity(&host_name)) {
-                    Ok(success) => {
-                        if success {
-                            logger.success(format!("✓ Connection to '{}' successful", host_name));
-                        } else {
-                            logger.error(format!("✗ Connection to '{}' failed", host_name));
-                        }
-                    }
-                    Err(e) => logger.error(&format!("Connection test failed: {}", e)),
-                }
-            }
-            
-            if let (Some(command), Some(target_hosts)) = (execute, hosts) {
-                let host_list: Vec<String> = target_hosts.split(',').map(|s| s.trim().to_string()).collect();
-                let task = RemoteTask {
-                    id: "manual-execution".to_string(),
-                    command: command.clone(),
-                    hosts: host_list,
-                    parallel,
-                    timeout: Some(std::time::Duration::from_secs(300)),
-                    become_root: false,
-                };
-                
-                let rt = tokio::runtime::Runtime::new()?;
-                match rt.block_on(remote_controller.execute_task(&task)) {
-                    Ok(results) => {
-                        logger.info("Remote Execution Results:");
-                        for result in results {
-                            if result.success {
-                                logger.success(format!("✓ {}: Command completed successfully", result.host));
-                                if !result.stdout.is_empty() {
-                                    logger.info(format!("Output: {}", result.stdout.trim()));
-                                }
-                            } else {
-                                logger.error(format!("✗ {}: Command failed (exit code: {:?})", result.host, result.exit_code));
-                                if !result.stderr.is_empty() {
-                                    logger.error(format!("Error: {}", result.stderr.trim()));
-                                }
-                            }
-                        }
-                    }
-                    Err(e) => logger.error(&format!("Remote execution failed: {}", e)),
-                }
-            }
-        }
-        Commands::Security { audit, json, severity, category } => {
-            let mut security_auditor = SecurityAuditor::new();
-
-            if audit {
-                logger.info("Running full security audit...");
-                match security_auditor.run_full_audit() {
-                    Ok(audit_result) => {
-                        logger.info("Security Audit Results:");
-                        logger.info(format!("Total Issues: {}", audit_result.findings.len()));
-                        let filtered_issues = audit_result.filter_by(severity, category);
-                        for issue in &filtered_issues {
-                            logger.info(format!("[{}] {} - {}", issue.severity, issue.category, issue.description));
-                        }
-                    }
-                    Err(e) => logger.error(&format!("Security audit failed: {}", e)),
-                }
-            }
-
-            if json {
-                logger.info("Outputting security report in JSON format...");
-                match security_auditor.get_security_report_json() {
-                    Ok(json_report) => logger.output(json_report),
-                    Err(e) => logger.error(&format!("Failed to generate JSON report: {}", e)),
-                }
-            }
-        }
-        Commands::Plugin { list, info, enable, disable, exec, args, install, uninstall, create, plugin_type: _ } => {
-            let plugin_manager = PluginManager::new()?;
-
-            if list {
-                logger.info("Available plugins:");
-                let plugins = plugin_manager.list_plugins();
-                for plugin in plugins {
-                    let status = if plugin.config.enabled { "✓ Enabled" } else { "○ Disabled" };
-                    logger.info(format!("{:<20} {:<10} {} - {}", plugin.metadata.name, plugin.metadata.version, status, plugin.metadata.description));
-                }
-            }
-
-            if let Some(plugin_name) = info {
-                logger.info(format!("Retrieving information for plugin: {}", plugin_name));
-                match plugin_manager.get_plugin(&plugin_name) {
-                    Some(info) => logger.info(format!("Plugin Info: Name: {}, Version: {}, Enabled: {}", info.metadata.name, info.metadata.version, info.config.enabled)),
-                    None => logger.error(&format!("Plugin '{}' not found", plugin_name)),
-                }
-            }
-
-            if let Some(_plugin_name) = enable { /* Implement enable plugin logic */ }
-            if let Some(_plugin_name) = disable { /* Implement disable plugin logic */ }
-            if let Some(_exec_name) = exec { /* Implement execute plugin logic */ }
-            if !args.is_empty() { /* Implement plugin argument passing */ }
-            if let Some(_dir) = install { /* Implement install plugin logic */ }
-            if let Some(_plugin_name) = uninstall { /* Implement uninstall plugin logic */ }
-            if let Some(_name) = create { /* Implement create plugin template logic */ }
-=======
                             logger.output(format!("{}: {}", key, value));
                         }
                     }
@@ -1210,7 +885,6 @@
                     Err(e) => logger.error(format!("Failed to detect window system: {}", e)),
                 }
             }
->>>>>>> 7e52730a
         }
     }
 
