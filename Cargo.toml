--- conflicted
+++ resolved
@@ -16,8 +16,4 @@
 regex = "1.0"
 reqwest = { version = "0.11", features = ["json"] }
 sqlite = "0.30"
-<<<<<<< HEAD
-num_cpus = "1.0"
-=======
-num_cpus = "1.16"
->>>>>>> 7e52730a
+num_cpus = "1.16"